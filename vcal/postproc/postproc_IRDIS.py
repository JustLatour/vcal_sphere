--- conflicted
+++ resolved
@@ -98,15 +98,11 @@
 
     # from calib
     path = params_calib['path']
-<<<<<<< HEAD
     plsc_ori = params_preproc['plsc']
     filters = filt_spec['filters']
     if len(filters) == 1:
         filters = [filters[0]+'_l', filters[0]+'_r']  # CI
         plsc_ori *= 2  # plate scale is the same for each detector half
-=======
-    filters = filt_spec['filters']
->>>>>>> 25527fdc
     path_irdis = path+"IRDIS_reduction/"
 
     # from preproc
@@ -152,22 +148,14 @@
 
     ## Options
     verbose = params_postproc.get("verbose",0)                      # whether to print(more information during the reduction
-    debug = params_postproc.get("debug",False)
+    debug = params_postproc.get("debug", False)
     #debug = True                        # whether to print(even more information, helpful for debugging
     #debug_ = True                       # whether to keep all the intermediate fits files of the reduction by the end of the notebook (useful for debugging)
-<<<<<<< HEAD
     nproc = params_postproc.get('nproc',int(cpu_count()/2))      # number of processors to use - default set to cpu_count()/2 for efficiency
     overwrite_ADI = params_postproc.get('overwrite_ADI',1)       # whether to overwrite median-ADI results
     overwrite_pp = params_postproc.get('overwrite_pp',1)         # whether to overwrite PCA-ADI results
-    overwrite_it = params_postproc.get('overwrite_it',1)         # whether to overwrite iterative PCA-ADI results
+    overwrite_it = params_postproc.get('overwrite_it',1)         # whether to overwrite PCA-ADI results
         
-=======
-    nproc = params_postproc.get('nproc',int(cpu_count()/2))                          # number of processors to use - can also be set to cpu_count()/2 for efficiency
-    overwrite_ADI = params_postproc.get('overwrite_ADI',1)        # whether to overwrite median-ADI results
-    overwrite_pp = params_postproc.get('overwrite_pp',1)         # whether to overwrite PCA-ADI results
-    overwrite_it = params_postproc.get('overwrite_it',1)         # whether to overwrite PCA-ADI results
-
->>>>>>> 25527fdc
     ## TO DO?
     do_adi=params_postproc.get('do_adi',1)
     do_pca_sann = params_postproc.get('do_pca_sann',1) # PCA on a single annulus (requires to provide a planet position)
@@ -394,20 +382,12 @@
                                     ncomp = (int(n_ch-1),npc-1)
                             else:
                                 ncomp = npc
-<<<<<<< HEAD
                             params_pca = PCA_Params(cube=ASDI_cube, angle_list=derot_angles, cube_ref=None, scale_list=scale_list,
                                                    adimsdi=adimsdi, ncomp=ncomp, svd_mode=svd_mode_all[cc], scaling=scaling,
                                                    mask_center_px=mask_IWA_px, delta_rot=delta_rot, fwhm=fwhm,
                                                    collapse='median', check_memory=True, full_output=True,
                                                    verbose=verbose, nproc=nproc, imlib="opencv")
                             DBI_res = pca(algo_params=params_pca)
-=======
-                            DBI_res = pca(ASDI_cube, angle_list=derot_angles, cube_ref=None, scale_list=scale_list,
-                                          adimsdi=adimsdi, ncomp=ncomp, svd_mode=svd_mode_all[cc], scaling=scaling,
-                                          mask_center_px=mask_IWA_px, delta_rot=delta_rot, fwhm=fwhm,
-                                          collapse='median', check_memory=True, full_output=True,
-                                          verbose=verbose, conv=do_conv)
->>>>>>> 25527fdc
                             DBI, residuals, residuals_der = DBI_res
                             final_DBI[pp] = DBI
                             if do_stim_map[1] and adimsdi == 'double' and pp == 0:
@@ -468,12 +448,8 @@
                                               ncomp=(int(n_ch-1),None), svd_mode=svd_mode_all[cc], scaling=scaling,
                                               mask_center_px=mask_IWA_px, delta_rot=delta_rot, fwhm=fwhm,
                                               collapse='median', check_memory=True, full_output=False,
-<<<<<<< HEAD
                                               verbose=verbose, nproc=nproc, imlib="opencv")
                             RDBI_res[i]= pca(algo_params=params_pca)
-=======
-                                              verbose=verbose, conv=do_conv)
->>>>>>> 25527fdc
 
                         write_fits(outpath_5.format(bin_fac,'DBI',crop_lab_list[cc])+'PCA-RDBI_{}{}.fits'.format(adimsdi,test_pcs_str),
                                     RDBI_res, verbose=False)
@@ -490,20 +466,12 @@
                             tmp_tmp = np.zeros([len(filters),tmp.shape[0],tmp.shape[1],tmp.shape[2]])
                             for ff, filt in enumerate(filters):
                                 tmp_tmp[ff] = open_fits(outpath_5.format(bin_fac,filt,crop_lab_list[cc])+'TMP_PCA-{}_full_'.format(label_stg)+'npc{:.0f}'.format(test_pcs_full[i])+label_filt+'_res.fits')
-<<<<<<< HEAD
                             params_pca = PCA_Params(cube=tmp_tmp, angle_list=derot_angles, cube_ref=None, scale_list=scale_list, adimsdi='double',
                                                    ncomp=(int(n_ch-1),None), svd_mode=svd_mode_all[cc], scaling=scaling,
                                                    mask_center_px=mask_IWA_px, delta_rot=delta_rot, fwhm=fwhm,
                                                    collapse='median', check_memory=True, full_output=True,
                                                    verbose=verbose, nproc=nproc, imlib="opencv")
                             DBI_res= pca(algo_params=params_pca)
-=======
-                            DBI_res= pca(tmp_tmp, angle_list=derot_angles, cube_ref=None, scale_list=scale_list, adimsdi='double',
-                                         ncomp=(int(n_ch-1),None), svd_mode=svd_mode_all[cc], scaling=scaling,
-                                         mask_center_px=mask_IWA_px, delta_rot=delta_rot, fwhm=fwhm,
-                                         collapse='median', check_memory=True, full_output=True,
-                                         verbose=verbose, conv=do_conv)
->>>>>>> 25527fdc
                             RDBI_res[i], residuals, residuals_der = DBI_res
                             if npc < 5:
                                 write_fits(outpath_5.format(bin_fac,'DBI',crop_lab_list[cc])+'TMP_PCA-RDBI_indiv_{}_npc{:.0f}_res.fits'.format(adimsdi,npc),
@@ -531,32 +499,19 @@
                                 tmp_tmp[ff] = open_fits(outpath_5.format(bin_fac,filt,crop_lab_list[cc])+'TMP_PCA-{}_full_'.format(label_stg)+'npc{:.0f}'.format(test_pcs_full[i])+label_filt+'_res.fits')
                             for ff, filt in enumerate(filters):
                                 # scale the other one
-<<<<<<< HEAD
                                 cube_ref = cube_rescaling(tmp_tmp[ff-1], ref_xy=None,
                                                           scaling_list=[scale_list[ff-1]/scale_list[ff]]*n_cubes)
                                 #cube_ref_tmp = np.zeros([1,cube_ref.shape[1],cube_ref.shape[2]])
                                 for nn in range(n_cubes):
                                     #cube_ref_tmp[0] = 
                                     params_pca = PCA_Params(cube=np.array([tmp_tmp[ff,nn]]), angle_list=np.array([derot_angles[nn]]),
-=======
-                                cube_ref = _cube_resc_wave(tmp_tmp[ff-1], ref_xy=None,
-                                                           scaling_list=[scale_list[ff-1]/scale_list[ff]]*n_cubes)
-                                #cube_ref_tmp = np.zeros([1,cube_ref.shape[1],cube_ref.shape[2]])
-                                for nn in range(n_cubes):
-                                    #cube_ref_tmp[0] =
-                                    RDBI_res[i,ff,nn] = pca(np.array([tmp_tmp[ff,nn]]), angle_list=np.array([derot_angles[nn]]),
->>>>>>> 25527fdc
                                                         cube_ref=np.array([cube_ref[nn]]), ncomp=1,
                                                         #scale_list=scale_list, #adimsdi='double',
                                                         #ncomp=(int(n_ch-1),None), svd_mode=svd_mode_all[cc], scaling=scaling,
                                                         mask_center_px=mask_IWA_px, delta_rot=delta_rot, fwhm=fwhm,
                                                         collapse='median', check_memory=True, full_output=False,
-<<<<<<< HEAD
                                                         verbose=verbose, nproc=nproc, imlib="opencv")
                                     RDBI_res[i,ff,nn] = pca(algo_params=params_pca)
-=======
-                                                        verbose=verbose, conv=do_conv)
->>>>>>> 25527fdc
                                 if i ==0:
                                     write_fits(outpath_5.format(bin_fac,'DBI',crop_lab_list[cc])+'TMP_PCA-RDBIman_indiv_{}_npc{:.0f}_res_der_{}.fits'.format(adimsdi,npc, filt),
                                                RDBI_res[ff,i], verbose=False)
@@ -798,7 +753,6 @@
                                     PCA_ADI_cube_ori = cube_crop_frames(PCA_ADI_cube_ori, ref_cube.shape[-1])
                             for nn, npc in enumerate(firstguess_pcs):
                                 pn_contr_curve_full_rr = contrast_curve(PCA_ADI_cube_ori, derot_angles, psfn,
-<<<<<<< HEAD
                                                                                     fwhm, plsc, starphot=starphot, 
                                                                                     algo=pca, sigma=5, nbranch=n_br,
                                                                                     theta=0, inner_rad=1, wedge=(0,360),
@@ -808,17 +762,6 @@
                                                                                     plot=True, dpi=100, 
                                                                                     verbose=verbose, ncomp=int(npc), 
                                                                                     svd_mode=svd_mode_all[0], nproc=nproc)
-=======
-                                                                                    fwhm, plsc, starphot=starphot,
-                                                                                    algo=pca, sigma=5., nbranch=n_br,
-                                                                                    theta=0, inner_rad=1, wedge=(0,360),
-                                                                                    fc_snr=fc_snr, cube_ref=ref_cube,
-                                                                                    scaling=scaling,
-                                                                                    student=True, transmission=transmission,
-                                                                                    plot=True, dpi=100,
-                                                                                    verbose=verbose, ncomp=int(npc),
-                                                                                    svd_mode=svd_mode_all[0])
->>>>>>> 25527fdc
                                 #DF.to_csv(pn_contr_curve_full_nn, path_or_buf=outpath_4.format(crop_lab_list[cc])+'contrast_curve_PCA-ADI-full_optimal_at_{:.1f}as.csv'.format(rad*plsc), sep=',', na_rep='', float_format=None)
                                 df_list.append(pn_contr_curve_full_rr)
                             pn_contr_curve_full_rsvd_opt = pn_contr_curve_full_rr.copy()
@@ -885,15 +828,9 @@
                                 if not '_fw' in label_filt:
                                     label_filt+='_fw'
                             if not isfile(outpath_5.format(bin_fac,filt,crop_lab_list[cc])+'final_ADI_simple'+label_filt+'.fits') or overwrite_ADI:
-<<<<<<< HEAD
                                 params = MEDIAN_SUB_Params(cube=ADI_cube, angle_list=derot_angles, fwhm=fwhm, radius_int=mask_IWA_px,
                                                            delta_rot=delta_rot, full_output=True, verbose=True, nproc=nproc)
                                 _, tmp, tmp_tmp = median_sub(algo_params=params)
-=======
-                                _, tmp, tmp_tmp = median_sub(ADI_cube, derot_angles, fwhm=fwhm,
-                                                                        radius_int=0, asize=2, delta_rot=delta_rot,
-                                                                        full_output=True, verbose=True)
->>>>>>> 25527fdc
                                 if flux_weights:
                                      w = starphot/np.nansum(starphot)
                                      for zz in range(w.shape[0]):
@@ -907,22 +844,13 @@
                             ## Convolution
                             if (not isfile(outpath_5.format(bin_fac,filt,crop_lab_list[cc])+'final_ADI_simple'+label_filt+'_conv.fits') or overwrite_ADI) and do_conv:
                                 tmp = open_fits(outpath_5.format(bin_fac,filt,crop_lab_list[cc])+'final_ADI_simple'+label_filt+'.fits')
-<<<<<<< HEAD
                                 tmp = frame_filter_lowpass(tmp, mode='gauss', fwhm_size=fwhm/2)
-=======
-                                tmp = frame_filter_lowpass(tmp, mode='gauss', fwhm_size=fwhm/2, conv_mode='conv')
->>>>>>> 25527fdc
                                 write_fits(outpath_5.format(bin_fac,filt,crop_lab_list[cc])+'final_ADI_simple'+label_filt+'_conv.fits', tmp, verbose=False)
                             ## SNR map
                             if (not isfile(outpath_5.format(bin_fac,filt,crop_lab_list[cc])+'final_ADI_simple'+label_filt+'_snrmap.fits') or overwrite_ADI) and do_snr_map[0]:
                                 tmp = open_fits(outpath_5.format(bin_fac,filt,crop_lab_list[cc])+'final_ADI_simple'+label_filt+'.fits')
-<<<<<<< HEAD
-                                #rad_in = mask_IWA 
+                                #rad_in = mask_IWA
                                 tmp_tmp = snrmap(tmp, fwhm, plot=False, nproc=nproc)
-=======
-                                #rad_in = mask_IWA
-                                tmp_tmp = snrmap(tmp, fwhm, plot=False)
->>>>>>> 25527fdc
                                 tmp_tmp = mask_circle(tmp_tmp,mask_IWA_px)#rad_in*fwhm)
                                 write_fits(outpath_5.format(bin_fac,filt,crop_lab_list[cc])+'final_ADI_simple'+label_filt+'_snrmap.fits', tmp_tmp, verbose=False)
                             if flux_weights:
@@ -932,21 +860,12 @@
                                 #psfn = open_fits(outpath_2+'master_unsat_psf_norm'+'.fits')
                                 #starphot = open_fits(outpath_4.format(bin_fac)+'7_norm_fact'+'.fits')
                                 pn_contr_curve_adi = contrast_curve(ADI_cube, derot_angles, psfn,
-<<<<<<< HEAD
                                                                                 fwhm, plsc, starphot=starphot, 
                                                                                 algo=median_sub, sigma=5, nbranch=n_br,
                                                                                 theta=0, inner_rad=1, wedge=(0,360),fc_snr=fc_snr,
                                                                                 student=True, transmission=None, smooth=True,
                                                                                 plot=False, dpi=100, debug=False, 
                                                                                 verbose=verbose, nproc=nproc)
-=======
-                                                                                fwhm, plsc, starphot=starphot,
-                                                                                algo=median_sub, sigma=5., nbranch=n_br,
-                                                                                theta=0, inner_rad=1, wedge=(0,360),fc_snr=fc_snr,
-                                                                                student=True, transmission=None, smooth=True,
-                                                                                plot=False, dpi=100, debug=False,
-                                                                                verbose=verbose)
->>>>>>> 25527fdc
                                 arr_dist_adi = np.array(pn_contr_curve_adi['distance'])
                                 arr_contrast_adi = np.array(pn_contr_curve_adi['sensitivity_student'])
                                 for ff in range(nfcp):
@@ -1110,7 +1029,6 @@
                                     tmp_nmf = np.zeros_like(tmp_tmp)
                                 for pp, npc in enumerate(test_pcs_full):
                                     if do_nmf:
-<<<<<<< HEAD
                                         params_nmf = NMF_Params(cube=PCA_ADI_cube, angle_list=derot_angles,
                                                                 cube_ref=ref_cube, ncomp=npc, scaling=scaling,
                                                                 max_iter=100, random_state=None,
@@ -1127,20 +1045,6 @@
                                                                    delta_rot=delta_rot, fwhm=fwhm, collapse='median', check_memory=True,
                                                                    full_output=False, verbose=verbose, nproc=nproc, imlib="opencv")
                                             tmp_tmp_tmp[nr] = pca(algo_params=params_pca)
-=======
-                                        tmp_nmf[pp] = nmf(PCA_ADI_cube, derot_angles, cube_ref=ref_cube, ncomp=npc,
-                                                          scaling=scaling, max_iter=100, random_state=None,
-                                                          mask_center_px=mask_IWA_px, imlib='opencv',
-                                                          interpolation='lanczos4', collapse='median', full_output=False,
-                                                          verbose=True)
-                                    if svd_mode_all[cc] == 'randsvd':
-                                        tmp_tmp_tmp = np.zeros([n_randsvd,PCA_ADI_cube.shape[1],PCA_ADI_cube.shape[2]])
-                                        for nr in range(n_randsvd):
-                                            tmp_tmp_tmp[nr] = pca(PCA_ADI_cube, angle_list=derot_angles, cube_ref=ref_cube, scale_list=None, ncomp=int(npc),
-                                                                     scaling=scaling, svd_mode=svd_mode_all[cc], mask_center_px=mask_IWA_px,
-                                                                     delta_rot=delta_rot, fwhm=fwhm, collapse='median', check_memory=True,
-                                                                     full_output=False, verbose=verbose)
->>>>>>> 25527fdc
                                         tmp_tmp[pp] = np.median(tmp_tmp_tmp, axis=0)
                                     else:
                                         if mask_PCA is None:
@@ -1148,7 +1052,6 @@
                                         else:
                                             mask_tmp = np.ones_like(PCA_ADI_cube[0])
                                             mask_rdi = mask_circle(mask_tmp, mask_PCA, fillwith=0, mode='in')
-<<<<<<< HEAD
                                         params_pca = PCA_Params(cube=PCA_ADI_cube, angle_list=derot_angles, cube_ref=ref_cube,
                                                                scale_list=None, ncomp=int(npc), svd_mode=svd_mode_all[cc],
                                                                scaling=scaling, mask_center_px=mask_IWA_px, delta_rot=delta_rot,
@@ -1156,13 +1059,6 @@
                                                                full_output=True, verbose=verbose, mask_rdi=mask_rdi,
                                                                nproc=nproc, imlib="opencv")
                                         tmp_tmp[pp], pcs, recon, tmp_res, tmp = pca(algo_params=params_pca)
-=======
-                                        tmp_tmp[pp], pcs, recon, tmp_res, tmp = pca(PCA_ADI_cube, angle_list=derot_angles,
-                                                       cube_ref=ref_cube, scale_list=None, ncomp=int(npc),
-                                                      svd_mode=svd_mode_all[cc], scaling=scaling,  mask_center_px=mask_IWA_px,
-                                                      delta_rot=delta_rot, fwhm=fwhm, collapse='median', check_memory=True,
-                                                      full_output=True, verbose=verbose, mask_rdi=mask_rdi)
->>>>>>> 25527fdc
                                         if debug:
                                             write_fits(outpath_5.format(bin_fac,filt,crop_lab_list[cc])+'TMP_PCA-{}_full_'.format(label_stg)+'npc{:.0f}'.format(npc)+label_filt+'_res.fits', tmp_res)
                                             write_fits(outpath_5.format(bin_fac,filt,crop_lab_list[cc])+'TMP_PCA-{}_full_'.format(label_stg)+'npc{:.0f}'.format(npc)+label_filt+'_der.fits', tmp)
@@ -1180,13 +1076,8 @@
                                                 tmp[zz] = tmp[zz]*w[zz]
                                             tmp_tmp[pp] = np.nansum(tmp,axis=0)
                                     if planet:
-<<<<<<< HEAD
                                         snr_tmp[pp] = snr(tmp_tmp[pp], (xx_comp,yy_comp), fwhm, plot=False,
                                                           exclude_negative_lobes=True, verbose=False)
-=======
-                                        snr_tmp[pp] = snr(tmp_tmp[pp], (xx_comp,yy_comp), fwhm, plot=False, exclude_negative_lobes=True,
-                                                                              verbose=False)
->>>>>>> 25527fdc
                                 if planet:
                                     plt.close()
                                     plt.figure()
@@ -1218,11 +1109,7 @@
                                 if (not isfile(outpath_5.format(bin_fac,filt,crop_lab_list[cc])+'final_PCA-{}_full_'.format(label_stg)+test_pcs_str+label_filt+'_conv.fits') or overwrite_pp) and do_conv:
                                     tmp = open_fits(outpath_5.format(bin_fac,filt,crop_lab_list[cc])+'final_PCA-{}_full_'.format(label_stg)+test_pcs_str+label_filt+'.fits')
                                     for nn in range(tmp.shape[0]):
-<<<<<<< HEAD
                                         tmp[nn] = frame_filter_lowpass(tmp[nn], mode='gauss', fwhm_size=fwhm)
-=======
-                                        tmp[nn] = frame_filter_lowpass(tmp[nn], mode='gauss',  fwhm_size=fwhm, conv_mode='conv')
->>>>>>> 25527fdc
                                     write_fits(outpath_5.format(bin_fac,filt,crop_lab_list[cc])+'final_PCA-{}_full_'.format(label_stg)+test_pcs_str+label_filt+'_conv.fits', tmp, verbose=False)
                                 ### SNR map
                                 if (not isfile(outpath_5.format(bin_fac,filt,crop_lab_list[cc])+'final_PCA-{}_full_'.format(label_stg)+test_pcs_str+label_filt+'_snrmap.fits') or overwrite_pp) and do_snr_map[1] and cc==0:
@@ -1246,7 +1133,6 @@
                                         if svd_mode_all[cc] == 'randsvd':
                                             tmp_tmp_tmp = np.zeros([n_randsvd,PCA_ADI_cube.shape[1],PCA_ADI_cube.shape[2]])
                                             for nr in range(n_randsvd):
-<<<<<<< HEAD
                                                 params_pca = PCA_Params(cube=PCA_ADI_cube, angle_list=derot_angles,
                                                                        cube_ref=ref_cube, scale_list=None, ncomp=int(npc),
                                                                        svd_mode=svd_mode_all[cc], scaling=scaling,
@@ -1271,24 +1157,6 @@
                                             snr_tmp_tmp[ns,pp,ff] = snr(tmp_tmp[pp], (xx_fcp,yy_fcp), fwhm, plot=False,
                                                                         exclude_negative_lobes=True, verbose=True)
                                     write_fits(outpath_5.format(bin_fac,filt,crop_lab_list[cc])+'TMP_PCA-{}_full_'.format(label_stg)+test_pcs_str+label_filt+'_fcp_spi{:.0f}.fits'.format(ns), tmp_tmp)                                             
-=======
-                                                tmp_tmp_tmp[nr] = pca(PCA_ADI_cube, angle_list=derot_angles, cube_ref=ref_cube, scale_list=None, ncomp=int(npc),
-                                                                         svd_mode=svd_mode_all[cc], scaling=scaling,  mask_center_px=mask_IWA_px,
-                                                                         delta_rot=1, fwhm=fwhm, collapse='median', check_memory=True,
-                                                                         full_output=False, verbose=verbose)
-                                            tmp_tmp[pp] = np.median(tmp_tmp_tmp, axis=0)
-                                        else:
-                                            tmp_tmp[pp] = pca(PCA_ADI_cube, angle_list=derot_angles, cube_ref=ref_cube, scale_list=None, ncomp=int(npc),
-                                                          svd_mode=svd_mode_all[cc], scaling=scaling,  mask_center_px=mask_IWA_px,
-                                                          delta_rot=1, fwhm=fwhm, collapse='median', check_memory=True,
-                                                          full_output=False, verbose=verbose)
-                                        for ff in range(nfcp):
-                                            xx_fcp = cx + rad_arr[ff]*np.cos(np.deg2rad(theta0+ff*th_step))
-                                            yy_fcp = cy + rad_arr[ff]*np.sin(np.deg2rad(theta0+ff*th_step))
-                                            snr_tmp_tmp[ns,pp,ff] = snr(tmp_tmp[pp], (xx_fcp,yy_fcp), fwhm, plot=False, exclude_negative_lobes=True,
-                                                                                  verbose=True)
-                                    write_fits(outpath_5.format(bin_fac,filt,crop_lab_list[cc])+'TMP_PCA-{}_full_'.format(label_stg)+test_pcs_str+label_filt+'_fcp_spi{:.0f}.fits'.format(ns), tmp_tmp)
->>>>>>> 25527fdc
                                 snr_fcp = np.median(snr_tmp_tmp, axis=0)
                                 plt.close()
                                 plt.figure()
@@ -1321,7 +1189,6 @@
                                     if svd_mode_all[cc] == 'randsvd':
                                         tmp_tmp_tmp = np.zeros([n_randsvd,PCA_ADI_cube_ori.shape[1],PCA_ADI_cube_ori.shape[2]])
                                         for nr in range(n_randsvd):
-<<<<<<< HEAD
                                             params_pca = PCA_Params(cube=PCA_ADI_cube_ori, angle_list=derot_angles,
                                                                    cube_ref=ref_cube, scale_list=None, ncomp=int(npc),
                                                                    svd_mode=svd_mode_all[cc], scaling=scaling,
@@ -1341,19 +1208,6 @@
                                                                 imlib="opencv")
                                         tmp_tmp[pp] = pca(algo_params=params_pca)
                                                       
-=======
-                                            tmp_tmp_tmp[nr] = pca(PCA_ADI_cube_ori, angle_list=derot_angles, cube_ref=ref_cube, scale_list=None, ncomp=int(npc),
-                                                                     svd_mode=svd_mode_all[cc], scaling=scaling, mask_center_px=mask_IWA_px,
-                                                                     delta_rot=delta_rot, fwhm=fwhm, collapse='median', check_memory=True,
-                                                                     full_output=False, verbose=verbose)
-                                        tmp_tmp[pp] = np.median(tmp_tmp_tmp, axis=0)
-                                    else:
-                                        tmp_tmp[pp] = pca(PCA_ADI_cube_ori, angle_list=derot_angles, cube_ref=ref_cube, scale_list=None, ncomp=int(npc),
-                                                      svd_mode=svd_mode_all[cc], scaling=scaling,  mask_center_px=mask_IWA_px,
-                                                      delta_rot=delta_rot, fwhm=fwhm, collapse='median', check_memory=True,
-                                                      full_output=False, verbose=verbose)
-
->>>>>>> 25527fdc
                                 write_fits(outpath_5.format(bin_fac,filt,crop_lab_list[cc])+'final_PCA-{}_full_{}_at_{}as'.format(label_stg,test_pcs_str,test_rad_str)+label_filt+'.fits', tmp_tmp)
                                 write_fits(outpath_5.format(bin_fac,filt,crop_lab_list[cc])+'final_PCA-{}_full_npc_id_at_{}as'.format(label_stg,test_rad_str)+label_filt+'.fits', id_npc_full_df)
 
@@ -1361,11 +1215,7 @@
                                 if (not isfile(outpath_5.format(bin_fac,filt,crop_lab_list[cc])+'final_PCA-{}_full_{}_at_{}as'.format(label_stg,test_pcs_str,test_rad_str)+label_filt+'_conv.fits') or overwrite_pp) and do_conv:
                                     tmp = open_fits(outpath_5.format(bin_fac,filt,crop_lab_list[cc])+'final_PCA-{}_full_{}_at_{}as'.format(label_stg,test_pcs_str,test_rad_str)+label_filt+'.fits')
                                     for nn in range(tmp.shape[0]):
-<<<<<<< HEAD
                                         tmp[nn] = frame_filter_lowpass(tmp[nn], mode='gauss', fwhm_size=fwhm)
-=======
-                                        tmp[nn] = frame_filter_lowpass(tmp[nn], mode='gauss',  fwhm_size=fwhm, conv_mode='conv')
->>>>>>> 25527fdc
                                     write_fits(outpath_5.format(bin_fac,filt,crop_lab_list[cc])+'final_PCA-{}_full_{}_at_{}as'.format(label_stg,test_pcs_str,test_rad_str)+label_filt+'_conv.fits', tmp, verbose=False)
                                 ### SNR map
                                 if (not isfile(outpath_5.format(bin_fac,filt,crop_lab_list[cc])+'final_PCA-{}_full_{}_at_{}as'.format(label_stg,test_pcs_str,test_rad_str)+label_filt+'_snrmap.fits') or overwrite_pp) and do_snr_map[1] and cc==0:
@@ -1402,7 +1252,6 @@
                                 tmp_tmp = np.zeros([ntest_pcs,PCA_ADI_cube.shape[1],PCA_ADI_cube.shape[2]])
                                 if npc_ann is not None:
                                     for pp, npc in enumerate(test_pcs_ann):
-<<<<<<< HEAD
                                         params_pca_ann = PCA_ANNULAR_Params(cube=PCA_ADI_cube, angle_list=derot_angles,
                                                                             radius_int=mask_IWA_px, fwhm=fwhm,
                                                                             asize=asize*fwhm, delta_rot=delta_rot, ncomp=npc,
@@ -1412,12 +1261,6 @@
                                                                             collapse='median', full_output=True,
                                                                             verbose=verbose, nproc=nproc)
                                         _, tmp, tmp_tmp[pp] = pca_annular(algo_params=params_pca_ann)
-=======
-                                        _, tmp, tmp_tmp[pp] = pca_annular(PCA_ADI_cube, derot_angles, radius_int=mask_IWA_px, fwhm=fwhm, asize=asize*fwhm,
-                                                                  delta_rot=delta_rot, ncomp=npc, svd_mode=svd_mode_all[1], cube_ref=ref_cube,
-                                                                  scaling=scaling, min_frames_lib=max(max(npc),min_fr), max_frames_lib=max(max_fr,max(npc)+1),
-                                                                  collapse='median', full_output=True, verbose=verbose, nproc=nproc)
->>>>>>> 25527fdc
                                         if flux_weights:
                                             w = starphot/np.nansum(starphot)
                                             for zz in range(starphot.shape[0]):
@@ -1425,7 +1268,6 @@
                                             tmp_tmp[pp] = np.nansum(tmp,axis=0)
                                 else:
                                     for pp, npc in enumerate(test_pcs_ann):
-<<<<<<< HEAD
                                         params_pca_ann = PCA_ANNULAR_Params(cube=PCA_ADI_cube, angle_list=derot_angles, cube_ref=ref_cube,
                                                                             radius_int=mask_IWA_px, fwhm=fwhm, asize=asize*fwhm,
                                                                             delta_rot=delta_rot, ncomp=int(npc), svd_mode=svd_mode_all[1],
@@ -1433,12 +1275,6 @@
                                                                             max_frames_lib=max(max_fr,npc+1), collapse='median',
                                                                             full_output=True, verbose=verbose, nproc=nproc)
                                         _, tmp, tmp_tmp[pp] = pca_annular(algo_params=params_pca_ann)
-=======
-                                        _, tmp, tmp_tmp[pp] = pca_annular(PCA_ADI_cube, derot_angles, radius_int=mask_IWA_px, fwhm=fwhm, asize=asize*fwhm,
-                                                                          delta_rot=delta_rot, ncomp=int(npc), svd_mode=svd_mode_all[1], cube_ref=ref_cube,
-                                                                          scaling=scaling, min_frames_lib=max(npc,min_fr), max_frames_lib=max(max_fr,npc+1),
-                                                                          collapse='median', full_output=True, verbose=verbose, nproc=nproc)
->>>>>>> 25527fdc
                                         if flux_weights:
                                             w = starphot/np.nansum(starphot)
                                             for zz in range(starphot.shape[0]):
@@ -1471,11 +1307,7 @@
                                 if (not isfile(outpath_5.format(bin_fac,filt,crop_lab_list[cc])+'final_PCA-{}_ann_'.format(label_stg)+test_pcs_str+label_filt+'_conv.fits') or overwrite_pp) and do_conv:
                                     tmp = open_fits(outpath_5.format(bin_fac,filt,crop_lab_list[cc])+'final_PCA-{}_ann_'.format(label_stg)+test_pcs_str+label_filt+'.fits')
                                     for nn in range(tmp.shape[0]):
-<<<<<<< HEAD
                                         tmp[nn] = frame_filter_lowpass(tmp[nn], mode='gauss', fwhm_size=fwhm)
-=======
-                                        tmp[nn] = frame_filter_lowpass(tmp[nn], mode='gauss',  fwhm_size=fwhm, conv_mode='conv')
->>>>>>> 25527fdc
                                     write_fits(outpath_5.format(bin_fac,filt,crop_lab_list[cc])+'final_PCA-{}_ann_'.format(label_stg)+test_pcs_str+label_filt+'_conv.fits', tmp, verbose=False)
                                 ### SNR map
                                 if (not isfile(outpath_5.format(bin_fac,filt,crop_lab_list[cc])+'final_PCA-{}_ann_'.format(label_stg)+test_pcs_str+label_filt+'_snrmap.fits') or overwrite_pp) and do_snr_map[2]:
@@ -1499,7 +1331,6 @@
                                         if svd_mode_all[1] == 'randsvd':
                                             tmp_tmp_tmp = np.zeros([n_randsvd,PCA_ADI_cube.shape[1],PCA_ADI_cube.shape[2]])
                                             for nr in range(n_randsvd):
-<<<<<<< HEAD
                                                 params_pca_ann = PCA_ANNULAR_Params(cube=PCA_ADI_cube, angle_list=derot_angles,
                                                                                     radius_int=mask_IWA_px, fwhm=fwhm, asize=asize*fwhm,
                                                                                     delta_rot=delta_rot, ncomp=int(npc),
@@ -1518,17 +1349,6 @@
                                                                                 min_frames_lib=max(npc,min_fr), collapse='median',
                                                                                 full_output=True, verbose=verbose, nproc=nproc)
                                             _, tmp, tmp_tmp[pp] = pca_annular(algo_params=params_pca_ann)
-=======
-                                                tmp_tmp_tmp[nr] = pca_annular(PCA_ADI_cube, derot_angles, radius_int=mask_IWA_px, fwhm=fwhm, asize=asize*fwhm,
-                                                              delta_rot=delta_rot, ncomp=int(npc), svd_mode=svd_mode_all[1], max_frames_lib=max(max_fr,npc+1),
-                                                              cube_ref=ref_cube, scaling=scaling,
-                                                              min_frames_lib=max(npc,min_fr), collapse='median', full_output=False, verbose=verbose, nproc=nproc)
-                                            tmp_tmp[pp] = np.median(tmp_tmp_tmp, axis=0)
-                                        else:
-                                            _, tmp, tmp_tmp[pp] = pca_annular(PCA_ADI_cube, derot_angles, radius_int=mask_IWA_px, fwhm=fwhm, asize=asize*fwhm,
-                                                              delta_rot=delta_rot, ncomp=int(npc), svd_mode=svd_mode_all[1], max_frames_lib=max(max_fr,npc+1),
-                                                              cube_ref=ref_cube, scaling=scaling, min_frames_lib=max(npc,min_fr), collapse='median', full_output=True, verbose=verbose, nproc=nproc)
->>>>>>> 25527fdc
                                             if flux_weights:
                                                 w = starphot/np.nansum(starphot)
                                                 for zz in range(starphot.shape[0]):
@@ -1537,15 +1357,9 @@
                                         for ff in range(nfcp):
                                             xx_fcp = cx + rad_arr[ff]*np.cos(np.deg2rad(theta0+ff*th_step))
                                             yy_fcp = cy + rad_arr[ff]*np.sin(np.deg2rad(theta0+ff*th_step))
-<<<<<<< HEAD
                                             snr_tmp_tmp[ns,pp,ff] = snr(tmp_tmp[pp], (xx_fcp,yy_fcp), fwhm, plot=False,
                                                                         exclude_negative_lobes=True, verbose=True)
                                     write_fits(outpath_5.format(bin_fac,filt,crop_lab_list[cc])+'TMP_PCA-{}_ann_'.format(label_stg)+test_pcs_str+label_filt+'_fcp_spi{:.0f}.fits'.format(ns), tmp_tmp)                                             
-=======
-                                            snr_tmp_tmp[ns,pp,ff] = snr(tmp_tmp[pp], (xx_fcp,yy_fcp), fwhm, plot=False, exclude_negative_lobes=True,
-                                                                                  verbose=True)
-                                    write_fits(outpath_5.format(bin_fac,filt,crop_lab_list[cc])+'TMP_PCA-{}_ann_'.format(label_stg)+test_pcs_str+label_filt+'_fcp_spi{:.0f}.fits'.format(ns), tmp_tmp)
->>>>>>> 25527fdc
                                 snr_fcp = np.median(snr_tmp_tmp, axis=0)
                                 plt.close()
                                 plt.figure()
@@ -1577,7 +1391,6 @@
                                     if svd_mode_all[1] == 'randsvd':
                                         tmp_tmp_tmp = np.zeros([n_randsvd,PCA_ADI_cube_ori.shape[1],PCA_ADI_cube_ori.shape[2]])
                                         for nr in range(n_randsvd):
-<<<<<<< HEAD
                                             params_pca_ann = PCA_ANNULAR_Params(cube=PCA_ADI_cube_ori, angle_list=derot_angles,
                                                                                 radius_int=mask_IWA_px, fwhm=fwhm,
                                                                                 asize=asize * fwhm,
@@ -1602,16 +1415,6 @@
                                                                             collapse='median', full_output=True,
                                                                             verbose=verbose, nproc=nproc)
                                         _, tmp, tmp_tmp[pp] = pca_annular(algo_params=params_pca_ann)
-=======
-                                            tmp_tmp_tmp[nr] = pca_annular(PCA_ADI_cube_ori, derot_angles, radius_int=mask_IWA_px, fwhm=fwhm, asize=asize*fwhm,
-                                                                  delta_rot=delta_rot, ncomp=int(npc), svd_mode=svd_mode_all[1], max_frames_lib=max(max_fr,npc+1),
-                                                                  cube_ref=ref_cube, scaling=scaling, min_frames_lib=max(npc,min_fr), collapse='median', full_output=False, verbose=verbose, nproc=nproc)
-                                        tmp_tmp[pp] = np.median(tmp_tmp_tmp, axis=0)
-                                    else:
-                                        _, tmp, tmp_tmp[pp] = pca_annular(PCA_ADI_cube_ori, derot_angles, radius_int=mask_IWA_px, fwhm=fwhm, asize=asize*fwhm,
-                                                                  delta_rot=delta_rot, ncomp=int(npc), svd_mode=svd_mode_all[1], max_frames_lib=max(max_fr,npc+1),
-                                                                  cube_ref=ref_cube, scaling=scaling, min_frames_lib=max(npc,min_fr), collapse='median', full_output=True, verbose=verbose, nproc=nproc)
->>>>>>> 25527fdc
                                         if flux_weights:
                                             w = starphot/np.nansum(starphot)
                                             for zz in range(starphot.shape[0]):
@@ -1625,11 +1428,7 @@
                                 if (not isfile(outpath_5.format(bin_fac,filt,crop_lab_list[cc])+'final_PCA-{}_ann_{}_at_{}as'.format(label_stg,test_pcs_str,test_rad_str)+label_filt+'_conv.fits') or overwrite_pp) and do_conv:
                                     tmp = open_fits(outpath_5.format(bin_fac,filt,crop_lab_list[cc])+'final_PCA-{}_ann_{}_at_{}as'.format(label_stg,test_pcs_str,test_rad_str)+label_filt+'.fits')
                                     for nn in range(tmp.shape[0]):
-<<<<<<< HEAD
                                         tmp[nn] = frame_filter_lowpass(tmp[nn], mode='gauss', fwhm_size=fwhm)
-=======
-                                        tmp[nn] = frame_filter_lowpass(tmp[nn], mode='gauss', fwhm_size=fwhm, conv_mode='conv')
->>>>>>> 25527fdc
                                     write_fits(outpath_5.format(bin_fac,filt,crop_lab_list[cc])+'final_PCA-{}_ann_{}_at_{}as'.format(label_stg,test_pcs_str,test_rad_str)+label_filt+'_conv.fits', tmp, verbose=False)
                                 ### SNR map
                                 if (not isfile(outpath_5.format(bin_fac,filt,crop_lab_list[cc])+'final_PCA-{}_ann_{}_at_{}as'.format(label_stg,test_pcs_str,test_rad_str)+label_filt+'_snrmap.fits') or overwrite_pp) and do_snr_map[2]:
@@ -2027,9 +1826,4 @@
                             # norm_cc = ccorr_coeff/np.sum(ccorr_coeff)
                             # wmean_imgs[pp] = cube_collapse(res_der,mode='wmean',w=norm_cc)
                             #write_fits(outpath_3.format(data_folder)+"final_PCA-RDI_it{:.0f}_thr{:.1f}_{:.0f}-{:.0f}_{}_wmean.fits".format(label_stg,n_it,thr,test_npcs[0], test_npcs[-1],filt), wmean_imgs)
-<<<<<<< HEAD
-    return None
-=======
-
-
->>>>>>> 25527fdc
+    return None